--- conflicted
+++ resolved
@@ -6,14 +6,10 @@
 import os
 import sys
 import copy
-<<<<<<< HEAD
+import warnings
 import ldm.dream.readline
 from   ldm.dream.pngwriter import PngWriter,PromptFormatter
-=======
-
-from ldm.dream_util import Completer,PngWriter,PromptFormatter
-
->>>>>>> cb86b9ae
+
 debugging = False
 
 def main():
@@ -78,21 +74,24 @@
     # load GFPGAN if requested
     if opt.use_gfpgan:
         print("\n* --gfpgan was specified, loading gfpgan...")
-        try:
-            model_path = os.path.join(opt.gfpgan_dir, opt.gfpgan_model_path)
-            if not os.path.isfile(model_path):
-                raise Exception("GFPGAN model not found at path "+model_path)
-
-            sys.path.append(os.path.abspath(opt.gfpgan_dir))
-            from gfpgan import GFPGANer
-
-            bg_upsampler = load_gfpgan_bg_upsampler(opt.gfpgan_bg_upsampler, opt.gfpgan_bg_tile)
-
-            t2i.gfpgan = GFPGANer(model_path=model_path, upscale=opt.gfpgan_upscale, arch='clean', channel_multiplier=2, bg_upsampler=bg_upsampler)
-        except Exception:
-            import traceback
-            print("Error loading GFPGAN:", file=sys.stderr)
-            print(traceback.format_exc(), file=sys.stderr)
+        with warnings.catch_warnings():
+            warnings.filterwarnings("ignore", category=DeprecationWarning) 
+
+            try:
+                model_path = os.path.join(opt.gfpgan_dir, opt.gfpgan_model_path)
+                if not os.path.isfile(model_path):
+                    raise Exception("GFPGAN model not found at path "+model_path)
+
+                sys.path.append(os.path.abspath(opt.gfpgan_dir))
+                from gfpgan import GFPGANer
+
+                bg_upsampler = load_gfpgan_bg_upsampler(opt.gfpgan_bg_upsampler, opt.gfpgan_bg_tile)
+
+                t2i.gfpgan = GFPGANer(model_path=model_path, upscale=opt.gfpgan_upscale, arch='clean', channel_multiplier=2, bg_upsampler=bg_upsampler)
+            except Exception:
+                import traceback
+                print("Error loading GFPGAN:", file=sys.stderr)
+                print(traceback.format_exc(), file=sys.stderr)
 
     print("\n* Initialization done! Awaiting your command (-h for help, 'q' to quit, 'cd' to change output dir, 'pwd' to print output dir)...")
 
