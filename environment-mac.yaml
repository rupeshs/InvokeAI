name: ldm
channels:
  - pytorch-nightly
  - conda-forge
dependencies:
  - python==3.9.13
  - pip==22.2.2
 
  # pytorch-nightly, left unpinned
  - pytorch
  - torchmetrics
  - torchvision

  # I suggest to keep the other deps sorted for convenience.
  # If you wish to upgrade to 3.10, try to run this:
  #
  # ```shell
  # CONDA_CMD=conda
  # sed -E 's/python==3.9.13/python==3.10.5/;s/ldm/ldm-3.10/;21,99s/- ([^=]+)==.+/- \1/' environment-mac.yaml > /tmp/environment-mac-updated.yml
  # CONDA_SUBDIR=osx-arm64 $CONDA_CMD env create -f /tmp/environment-mac-updated.yml && $CONDA_CMD list -n ldm-3.10 | awk ' {print "  - " $1 "==" $2;} '
  # ```
  #
  # Unfortunately, as of 2022-08-31, this fails at the pip stage.
  - albumentations==1.2.1
  - coloredlogs==15.0.1
  - einops==0.4.1
  - grpcio==1.46.4
  - humanfriendly
  - imageio-ffmpeg==0.4.7
  - imageio==2.21.2
  - imgaug==0.4.0
  - kornia==0.6.7
  - mpmath==1.2.1
  - nomkl
  - numpy==1.23.2
  - omegaconf==2.1.1
  - onnx==1.12.0
  - onnxruntime==1.12.1
  - opencv==4.6.0
  - pudb==2022.1
  - pytorch-lightning==1.6.5
  - scipy==1.9.1
  - streamlit==1.12.2
  - sympy==1.10.1
  - tensorboard==2.9.0
  - transformers==4.21.2
  - pip:
    - invisible-watermark
    - test-tube
    - tokenizers
    - torch-fidelity
    - -e git+https://github.com/huggingface/diffusers.git@v0.2.4#egg=diffusers
    - -e git+https://github.com/CompVis/taming-transformers.git@master#egg=taming-transformers
<<<<<<< HEAD
    - -e git+https://github.com/openai/CLIP.git@main#egg=clip
    - -e git+https://github.com/lstein/k-diffusion.git@master#egg=k-diffusion
=======
    - -e git+https://github.com/Birch-san/k-diffusion.git@mps#egg=k_diffusion
>>>>>>> 09bd9fa4
    - -e .
variables:
  PYTORCH_ENABLE_MPS_FALLBACK: 1<|MERGE_RESOLUTION|>--- conflicted
+++ resolved
@@ -51,12 +51,8 @@
     - torch-fidelity
     - -e git+https://github.com/huggingface/diffusers.git@v0.2.4#egg=diffusers
     - -e git+https://github.com/CompVis/taming-transformers.git@master#egg=taming-transformers
-<<<<<<< HEAD
     - -e git+https://github.com/openai/CLIP.git@main#egg=clip
-    - -e git+https://github.com/lstein/k-diffusion.git@master#egg=k-diffusion
-=======
     - -e git+https://github.com/Birch-san/k-diffusion.git@mps#egg=k_diffusion
->>>>>>> 09bd9fa4
     - -e .
 variables:
   PYTORCH_ENABLE_MPS_FALLBACK: 1