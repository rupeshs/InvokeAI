"""Helper class for dealing with image generation arguments.

The Args class parses both the command line (shell) arguments, as well as the
command string passed at the dream> prompt. It serves as the definitive repository
of all the arguments used by Generate and their default values, and implements the
preliminary metadata standards discussed here:

https://github.com/lstein/stable-diffusion/issues/266

To use:
  opt = Args()

  # Read in the command line options:
  # this returns a namespace object like the underlying argparse library)
  # You do not have to use the return value, but you can check it against None
  # to detect illegal arguments on the command line.
  args = opt.parse_args()
  if not args:
     print('oops')
     sys.exit(-1)

  # read in a command passed to the dream> prompt:
  opts = opt.parse_cmd('do androids dream of electric sheep? -H256 -W1024 -n4')

  # The Args object acts like a namespace object
  print(opt.model)

You can set attributes in the usual way, use vars(), etc.:

  opt.model = 'something-else'
  do_something(**vars(a))

It is helpful in saving metadata:

  # To get a json representation of all the values, allowing
  # you to override any values dynamically
  j = opt.json(seed=42)

  # To get the prompt string with the switches, allowing you
  # to override any values dynamically
  j = opt.dream_prompt_str(seed=42)

If you want to access the namespace objects from the shell args or the
parsed command directly, you may use the values returned from the
original calls to parse_args() and parse_cmd(), or get them later
using the _arg_switches and _cmd_switches attributes. This can be
useful if both the args and the command contain the same attribute and
you wish to apply logic as to which one to use. For example:

  a = Args()
  args    = a.parse_args()
  opts    = a.parse_cmd(string)
  do_grid = args.grid or opts.grid

To add new attributes, edit the _create_arg_parser() and
_create_dream_cmd_parser() methods.

**Generating and retrieving sd-metadata**

To generate a dict representing RFC266 metadata:

  metadata = metadata_dumps(opt,<seeds,model_hash,postprocesser>)

This will generate an RFC266 dictionary that can then be turned into a JSON
and written to the PNG file. The optional seeds, weights, model_hash and
postprocesser arguments are not available to the opt object and so must be
provided externally. See how dream.py does it.

Note that this function was originally called format_metadata() and a wrapper
is provided that issues a deprecation notice.

To retrieve a (series of) opt objects corresponding to the metadata, do this:

 opt_list = metadata_loads(metadata)

The metadata should be pulled out of the PNG image. pngwriter has a method
retrieve_metadata that will do this, or you can do it in one swell foop
with metadata_from_png():

 opt_list = metadata_from_png('/path/to/image_file.png')
"""

import argparse
from argparse import Namespace, RawTextHelpFormatter
import shlex
import json
import hashlib
import os
import re
import copy
import base64
<<<<<<< HEAD
import functools
import ldm.dream.pngwriter
=======
import sys
>>>>>>> fb6a627a
from ldm.dream.conditioning import split_weighted_subprompts

SAMPLER_CHOICES = [
    'ddim',
    'k_dpm_2_a',
    'k_dpm_2',
    'k_euler_a',
    'k_euler',
    'k_heun',
    'k_lms',
    'plms',
]

PRECISION_CHOICES = [
    'auto',
    'float32',
    'autocast',
    'float16',
]

# is there a way to pick this up during git commits?
APP_ID      = 'lstein/stable-diffusion'
APP_VERSION = 'v1.15'

class Args(object):
    def __init__(self,arg_parser=None,cmd_parser=None):
        '''
        Initialize new Args class. It takes two optional arguments, an argparse
        parser for switches given on the shell command line, and an argparse
        parser for switches given on the dream> CLI line. If one or both are
        missing, it creates appropriate parsers internally.
        '''
        self._arg_parser   = arg_parser or self._create_arg_parser()
        self._cmd_parser   = cmd_parser or self._create_dream_cmd_parser()
        self._arg_switches = self.parse_cmd('')   # fill in defaults
        self._cmd_switches = self.parse_cmd('')   # fill in defaults

    def parse_args(self):
        '''Parse the shell switches and store.'''
        try:
            self._arg_switches = self._arg_parser.parse_args()

            if self._arg_switches.laion400m:
                print('--laion400m flag has been deprecated. Please use --model laion400m instead.')
                sys.exit(-1)
            if self._arg_switches.weights:
                print('--weights argument has been deprecated. Please edit ./configs/models.yaml, and select the weights using --model instead.')
                sys.exit(-1)

            return self._arg_switches
        except:
            return None

    def parse_cmd(self,cmd_string):
        '''Parse a dream>-style command string '''
        command = cmd_string.replace("'", "\\'")
        try:
            elements = shlex.split(command)
        except ValueError:
            import sys, traceback
            print(traceback.format_exc(), file=sys.stderr)
            return
        switches = ['']
        switches_started = False

        for element in elements:
            if element[0] == '-' and not switches_started:
                switches_started = True
            if switches_started:
                switches.append(element)
            else:
                switches[0] += element
                switches[0] += ' '
        switches[0] = switches[0][: len(switches[0]) - 1]
        try:
            self._cmd_switches = self._cmd_parser.parse_args(switches)
            return self._cmd_switches
        except:
            return None

    def json(self,**kwargs):
        return json.dumps(self.to_dict(**kwargs))

    def to_dict(self,**kwargs):
        a = vars(self)
        a.update(kwargs)
        return a

    # Isn't there a more automated way of doing this?
    # Ideally we get the switch strings out of the argparse objects,
    # but I don't see a documented API for this.
    def dream_prompt_str(self,**kwargs):
        """Normalized dream_prompt."""
        a = vars(self)
        a.update(kwargs)
        switches = list()
        switches.append(f'"{a["prompt"]}"')
        switches.append(f'-s {a["steps"]}')
        switches.append(f'-S {a["seed"]}')
        switches.append(f'-W {a["width"]}')
        switches.append(f'-H {a["height"]}')
        switches.append(f'-C {a["cfg_scale"]}')
        if a['grid']:
            switches.append('--grid')
        if a['seamless']:
            switches.append('--seamless')

        # img2img generations have parameters relevant only to them and have special handling
        if a['init_img'] and len(a['init_img'])>0:
            switches.append(f'-I {a["init_img"]}')
            switches.append(f'-A {a["sampler_name"]}')
            if a['fit']:
                switches.append(f'--fit')
            if a['init_mask'] and len(a['init_mask'])>0:
                switches.append(f'-M {a["init_mask"]}')
            if a['init_color'] and len(a['init_color'])>0:
                switches.append(f'--init_color {a["init_color"]}')
            if a['strength'] and a['strength']>0:
                switches.append(f'-f {a["strength"]}')
        else:
            switches.append(f'-A {a["sampler_name"]}')

        # gfpgan-specific parameters
        if a['gfpgan_strength']:
            switches.append(f'-G {a["gfpgan_strength"]}')

        # esrgan-specific parameters
        if a['upscale']:
            switches.append(f'-U {" ".join([str(u) for u in a["upscale"]])}')

        # embiggen parameters
        if a['embiggen']:
            switches.append(f'--embiggen {" ".join([str(u) for u in a["embiggen"]])}')
        if a['embiggen_tiles']:
            switches.append(f'--embiggen_tiles {" ".join([str(u) for u in a["embiggen_tiles"]])}')

        # outpainting parameters
        if a['out_direction']:
            switches.append(f'-D {" ".join([str(u) for u in a["out_direction"]])}')
        # LS: slight semantic drift which needs addressing in the future:
        # 1. Variations come out of the stored metadata as a packed string with the keyword "variations"
        # 2. However, they come out of the CLI (and probably web) with the keyword "with_variations" and
        #    in broken-out form. Variation (1) should be changed to comply with (2)
        if a['with_variations']:
            formatted_variations = ','.join(f'{seed}:{weight}' for seed, weight in (a["with_variations"]))
            switches.append(f'-V {formatted_variations}')
        if 'variations' in a:
            switches.append(f'-V {a["variations"]}')
        return ' '.join(switches)

    def __getattribute__(self,name):
        '''
        Returns union of command-line arguments and dream_prompt arguments,
        with the latter superseding the former.
        '''
        cmd_switches = None
        arg_switches = None
        try:
            cmd_switches = object.__getattribute__(self,'_cmd_switches')
            arg_switches = object.__getattribute__(self,'_arg_switches')
        except AttributeError:
            pass

        if cmd_switches and arg_switches and name=='__dict__':
            return self._merge_dict(
                arg_switches.__dict__,
                cmd_switches.__dict__,
            )
        try:
            return object.__getattribute__(self,name)
        except AttributeError:
            pass

        if not hasattr(cmd_switches,name) and not hasattr(arg_switches,name):
            raise AttributeError
        
        value_arg,value_cmd = (None,None)
        try:
            value_cmd = getattr(cmd_switches,name)
        except AttributeError:
            pass
        try:
            value_arg = getattr(arg_switches,name)
        except AttributeError:
            pass

        # here is where we can pick and choose which to use
        # default behavior is to choose the dream_command value over
        # the arg value. For example, the --grid and --individual options are a little
        # funny because of their push/pull relationship. This is how to handle it.
        if name=='grid':
            return not cmd_switches.individual and (value_arg or value_cmd)  # arg supersedes cmd
        return value_cmd if value_cmd is not None else value_arg

    def __setattr__(self,name,value):
        if name.startswith('_'):
            object.__setattr__(self,name,value)
        else:
            self._cmd_switches.__dict__[name] = value

    def _merge_dict(self,dict1,dict2):
        new_dict  = {}
        for k in set(list(dict1.keys())+list(dict2.keys())):
            value1 = dict1.get(k,None)
            value2 = dict2.get(k,None)
            new_dict[k] = value2 if value2 is not None else value1
        return new_dict

    def _create_arg_parser(self):
        '''
        This defines all the arguments used on the command line when you launch
        the CLI or web backend.
        '''
        parser = argparse.ArgumentParser(
            description=
            """
            Generate images using Stable Diffusion.
            Use --web to launch the web interface. 
            Use --from_file to load prompts from a file path or standard input ("-").
            Otherwise you will be dropped into an interactive command prompt (type -h for help.)
            Other command-line arguments are defaults that can usually be overridden
            prompt the command prompt.
            """,
        )
        model_group      = parser.add_argument_group('Model selection')
        file_group       = parser.add_argument_group('Input/output')
        web_server_group = parser.add_argument_group('Web server')
        render_group     = parser.add_argument_group('Rendering')
        postprocessing_group     = parser.add_argument_group('Postprocessing')
        deprecated_group = parser.add_argument_group('Deprecated options')

        deprecated_group.add_argument('--laion400m')
        deprecated_group.add_argument('--weights') # deprecated
        model_group.add_argument(
            '--conf',
            '-c',
            '-conf',
            dest='conf',
            default='./configs/models.yaml',
            help='Path to configuration file for alternate models.',
        )
        model_group.add_argument(
            '--model',
            default='stable-diffusion-1.4',
            help='Indicates which diffusion model to load. (currently "stable-diffusion-1.4" (default) or "laion400m")',
        )
        model_group.add_argument(
            '--sampler',
            '-A',
            '-m',
            dest='sampler_name',
            type=str,
            choices=SAMPLER_CHOICES,
            metavar='SAMPLER_NAME',
            help=f'Switch to a different sampler. Supported samplers: {", ".join(SAMPLER_CHOICES)}',
            default='k_lms',
        )
        model_group.add_argument(
            '-F',
            '--full_precision',
            dest='full_precision',
            action='store_true',
            help='Deprecated way to set --precision=float32',
        )
        model_group.add_argument(
            '--free_gpu_mem',
            dest='free_gpu_mem',
            action='store_true',
            help='Force free gpu memory before final decoding',
        )
        model_group.add_argument(
            '--precision',
            dest='precision',
            type=str,
            choices=PRECISION_CHOICES,
            metavar='PRECISION',
            help=f'Set model precision. Defaults to auto selected based on device. Options: {", ".join(PRECISION_CHOICES)}',
            default='auto',
        )
        file_group.add_argument(
            '--from_file',
            dest='infile',
            type=str,
            help='If specified, load prompts from this file',
        )
        file_group.add_argument(
            '--outdir',
            '-o',
            type=str,
            help='Directory to save generated images and a log of prompts and seeds. Default: outputs/img-samples',
            default='outputs/img-samples',
        )
        file_group.add_argument(
            '--prompt_as_dir',
            '-p',
            action='store_true',
            help='Place images in subdirectories named after the prompt.',
        )
        render_group.add_argument(
            '--grid',
            '-g',
            action='store_true',
            help='generate a grid'
        )
        render_group.add_argument(
            '--embedding_path',
            type=str,
            help='Path to a pre-trained embedding manager checkpoint - can only be set on command line',
        )
        # Restoration related args
        postprocessing_group.add_argument(
            '--no_restore',
            dest='restore',
            action='store_false',
            help='Disable face restoration with GFPGAN or codeformer',
        )
        postprocessing_group.add_argument(
            '--no_upscale',
            dest='esrgan',
            action='store_false',
            help='Disable upscaling with ESRGAN',
        )
        postprocessing_group.add_argument(
            '--esrgan_bg_tile',
            type=int,
            default=400,
            help='Tile size for background sampler, 0 for no tile during testing. Default: 400.',
        )
        postprocessing_group.add_argument(
            '--gfpgan_model_path',
            type=str,
            default='experiments/pretrained_models/GFPGANv1.4.pth',
            help='Indicates the path to the GFPGAN model, relative to --gfpgan_dir.',
        )
        postprocessing_group.add_argument(
            '--gfpgan_dir',
            type=str,
            default='./src/gfpgan',
            help='Indicates the directory containing the GFPGAN code.',
        )
        web_server_group.add_argument(
            '--web',
            dest='web',
            action='store_true',
            help='Start in web server mode.',
        )
        web_server_group.add_argument(
<<<<<<< HEAD
            '--web_develop',
            dest='web_develop',
            action='store_true',
            help='Start in web server development mode.',
        )
        web_server_group.add_argument(
            "--web_verbose",
            action="store_true",
            help="Enables verbose logging",
        )
        web_server_group.add_argument(
            "--cors",
            nargs="*",
            type=str,
            help="Additional allowed origins, comma-separated",
=======
            '--api',
            dest='api',
            action='store_true',
            help='Start in api mode.',
>>>>>>> fb6a627a
        )
        web_server_group.add_argument(
            '--host',
            type=str,
            default='127.0.0.1',
            help='Web server: Host or IP to listen on. Set to 0.0.0.0 to accept traffic from other devices on your network.'
        )
        web_server_group.add_argument(
            '--port',
            type=int,
            default='9090',
            help='Web server: Port to listen on'
        )
        web_server_group.add_argument(
            '--cors',
            type=str,
            help='Web server: CORS origin for API'
        )
        return parser

    # This creates the parser that processes commands on the dream> command line
    def _create_dream_cmd_parser(self):
        parser = argparse.ArgumentParser(
            formatter_class=RawTextHelpFormatter,
            description=
            """
            *Image generation:*
                 dream> a fantastic alien landscape -W576 -H512 -s60 -n4

            *postprocessing*
                !fix applies upscaling/facefixing to a previously-generated image.
                dream> !fix 0000045.4829112.png -G1 -U4 -ft codeformer

            *History manipulation*
            !fetch retrieves the command used to generate an earlier image.
                dream> !fetch 0000015.8929913.png
                dream> a fantastic alien landscape -W 576 -H 512 -s 60 -A plms -C 7.5

            !history lists all the commands issued during the current session.

            !NN retrieves the NNth command from the history
            """
        )
        render_group     = parser.add_argument_group('General rendering')
        img2img_group    = parser.add_argument_group('Image-to-image and inpainting')
        variation_group  = parser.add_argument_group('Creating and combining variations')
        postprocessing_group   = parser.add_argument_group('Post-processing')
        special_effects_group  = parser.add_argument_group('Special effects')
        render_group.add_argument('prompt')
        render_group.add_argument(
            '-s',
            '--steps',
            type=int,
            default=50,
            help='Number of steps'
        )
        render_group.add_argument(
            '-S',
            '--seed',
            type=int,
            default=None,
            help='Image seed; a +ve integer, or use -1 for the previous seed, -2 for the one before that, etc',
        )
        render_group.add_argument(
            '-n',
            '--iterations',
            type=int,
            default=1,
            help='Number of samplings to perform (slower, but will provide seeds for individual images)',
        )
        render_group.add_argument(
            '-W',
            '--width',
            type=int,
            help='Image width, multiple of 64',
        )
        render_group.add_argument(
            '-H',
            '--height',
            type=int,
            help='Image height, multiple of 64',
        )
        render_group.add_argument(
            '-C',
            '--cfg_scale',
            default=7.5,
            type=float,
            help='Classifier free guidance (CFG) scale - higher numbers cause generator to "try" harder.',
        )
        render_group.add_argument(
            '--grid',
            '-g',
            action='store_true',
            help='generate a grid'
        )
        render_group.add_argument(
            '-i',
            '--individual',
            action='store_true',
            help='override command-line --grid setting and generate individual images'
        )
        render_group.add_argument(
            '-x',
            '--skip_normalize',
            action='store_true',
            help='Skip subprompt weight normalization',
        )
        render_group.add_argument(
            '-A',
            '-m',
            '--sampler',
            dest='sampler_name',
            type=str,
            choices=SAMPLER_CHOICES,
            metavar='SAMPLER_NAME',
            help=f'Switch to a different sampler. Supported samplers: {", ".join(SAMPLER_CHOICES)}',
        )
        render_group.add_argument(
            '-t',
            '--log_tokenization',
            action='store_true',
            help='shows how the prompt is split into tokens'
        )
        render_group.add_argument(
            '--outdir',
            '-o',
            type=str,
            help='Directory to save generated images and a log of prompts and seeds',
        )
        render_group.add_argument(
            '--hires_fix',
            action='store_true',
            dest='hires_fix',
            help='Create hires image using img2img to prevent duplicated objects'
        )
        img2img_group.add_argument(
            '-I',
            '--init_img',
            type=str,
            help='Path to input image for img2img mode (supersedes width and height)',
        )
        img2img_group.add_argument(
            '-M',
            '--init_mask',
            type=str,
            help='Path to input mask for inpainting mode (supersedes width and height)',
        )
        img2img_group.add_argument(
            '--init_color',
            type=str,
            help='Path to reference image for color correction (used for repeated img2img and inpainting)'
        )
        img2img_group.add_argument(
            '-T',
            '-fit',
            '--fit',
            action='store_true',
            help='If specified, will resize the input image to fit within the dimensions of width x height (512x512 default)',
        )
        img2img_group.add_argument(
            '-f',
            '--strength',
            type=float,
            help='Strength for noising/unnoising. 0.0 preserves image exactly, 1.0 replaces it completely',
            default=0.75,
        )
        img2img_group.add_argument(
            '-D',
            '--out_direction',
            nargs='+',
            type=str,
            metavar=('direction', 'pixels'),
            help='Direction to extend the given image (left|right|top|bottom). If a distance pixel value is not specified it defaults to half the image size'
        )
        postprocessing_group.add_argument(
            '-ft',
            '--facetool',
            type=str,
            default='gfpgan',
            help='Select the face restoration AI to use: gfpgan, codeformer',
        )
        postprocessing_group.add_argument(
            '-G',
            '--gfpgan_strength',
            type=float,
            help='The strength at which to apply the face restoration to the result.',
            default=0.0,
        )
        postprocessing_group.add_argument(
            '-cf',
            '--codeformer_fidelity',
            type=float,
            help='Used along with CodeFormer. Takes values between 0 and 1. 0 produces high quality but low accuracy. 1 produces high accuracy but low quality.',
            default=0.75
        )
        postprocessing_group.add_argument(
            '-U',
            '--upscale',
            nargs='+',
            type=float,
            help='Scale factor (1, 2, 3, 4, etc..) for upscaling final output followed by upscaling strength (0-1.0). If strength not specified, defaults to 0.75',
            default=None,
        )
        postprocessing_group.add_argument(
            '--save_original',
            '-save_orig',
            action='store_true',
            help='Save original. Use it when upscaling to save both versions.',
        )
        postprocessing_group.add_argument(
            '--embiggen',
            '-embiggen',
            nargs='+',
            type=float,
            help='Arbitrary upscaling using img2img. Provide scale factor (0.75), optionally followed by strength (0.75) and tile overlap proportion (0.25).',
            default=None,
        )
        postprocessing_group.add_argument(
            '--embiggen_tiles',
            '-embiggen_tiles',
            nargs='+',
            type=int,
            help='For embiggen, provide list of tiles to process and replace onto the image e.g. `1 3 5`.',
            default=None,
        )
        special_effects_group.add_argument(
            '--seamless',
            action='store_true',
            help='Change the model to seamless tiling (circular) mode',
        )
        variation_group.add_argument(
            '-v',
            '--variation_amount',
            default=0.0,
            type=float,
            help='If > 0, generates variations on the initial seed instead of random seeds per iteration. Must be between 0 and 1. Higher values will be more different.'
        )
        variation_group.add_argument(
            '-V',
            '--with_variations',
            default=None,
            type=str,
            help='list of variations to apply, in the format `seed:weight,seed:weight,...'
        )
        return parser

def format_metadata(**kwargs):
    print(f'format_metadata() is deprecated. Please use metadata_dumps()')
    return metadata_dumps(kwargs)

def metadata_dumps(opt,
                   seeds=[],
                   model_hash=None,
                   postprocessing=None):
    '''
    Given an Args object, returns a dict containing the keys and
    structure of the proposed stable diffusion metadata standard
    https://github.com/lstein/stable-diffusion/discussions/392
    This is intended to be turned into JSON and stored in the 
    "sd
    '''

    # top-level metadata minus `image` or `images`
    metadata = {
        'model'       : 'stable diffusion',
        'model_id'    : opt.model,
        'model_hash'  : model_hash,
        'app_id'      : APP_ID,
        'app_version' : APP_VERSION,
    }

    # add some RFC266 fields that are generated internally, and not as
    # user args
    image_dict = opt.to_dict(
        postprocessing=postprocessing
    )

    # 'postprocessing' is either null or an array of postprocessing metadatal
    if postprocessing:
        # TODO: This is just a hack until postprocessing pipeline work completed
        image_dict['postprocessing'] = []

        if image_dict['gfpgan_strength'] and image_dict['gfpgan_strength'] > 0:
            image_dict['postprocessing'].append('GFPGAN (not RFC compliant)')
        if image_dict['upscale'] and image_dict['upscale'][0] > 0:
            image_dict['postprocessing'].append('ESRGAN (not RFC compliant)')
    else:
        image_dict['postprocessing'] = None

    # remove any image keys not mentioned in RFC #266
    rfc266_img_fields = ['type','postprocessing','sampler','prompt','seed','variations','steps',
                         'cfg_scale','step_number','width','height','extra','strength']

    rfc_dict ={}

    for item in image_dict.items():
        key,value = item
        if key in rfc266_img_fields:
            rfc_dict[key] = value

    # semantic drift
    rfc_dict['sampler']  = image_dict.get('sampler_name',None)

    # display weighted subprompts (liable to change)
    if opt.prompt:
        subprompts = split_weighted_subprompts(opt.prompt)
        subprompts = [{'prompt':x[0],'weight':x[1]} for x in subprompts]
        rfc_dict['prompt'] = subprompts

    # 'variations' should always exist and be an array, empty or consisting of {'seed': seed, 'weight': weight} pairs
    rfc_dict['variations'] = [{'seed':x[0],'weight':x[1]} for x in opt.with_variations] if opt.with_variations else []

    if opt.init_img:
        rfc_dict['type']           = 'img2img'
        rfc_dict['strength_steps'] = rfc_dict.pop('strength')
        rfc_dict['orig_hash']      = calculate_init_img_hash(opt.init_img)
        rfc_dict['sampler']        = 'ddim'  # TODO: FIX ME WHEN IMG2IMG SUPPORTS ALL SAMPLERS
    else:
        rfc_dict['type']  = 'txt2img'
        rfc_dict.pop('strength')

    if len(seeds)==0 and opt.seed:
        seeds=[opt.seed]
        
    for seed in seeds:
        rfc_dict['seed'] = seed
        images.append(copy.copy(rfc_dict))

    if opt.grid:
        images = []
        for seed in seeds:
            rfc_dict['seed'] = seed
            images.append(copy.copy(rfc_dict))
        metadata['images'] = images
    else:
        # there should only ever be a single seed if we did not generate a grid
        assert len(seeds) == 1, 'Expected a single seed'
        rfc_dict['seed'] = seeds[0]
        metadata['image'] = rfc_dict

    return metadata

@functools.lru_cache(maxsize=50)
def metadata_from_png(png_file_path) -> Args:
    '''
    Given the path to a PNG file created by dream.py, retrieves
    an Args object containing the image metadata. Note that this
    returns a single Args object, not multiple.
    '''
    meta = ldm.dream.pngwriter.retrieve_metadata(png_file_path)
    if 'sd-metadata' in meta and len(meta['sd-metadata'])>0 :
        return metadata_loads(meta)[0]
    else:
        return legacy_metadata_load(meta,png_file_path)

def dream_cmd_from_png(png_file_path):
    opt = metadata_from_png(png_file_path)
    return opt.dream_prompt_str()

def metadata_loads(metadata) -> list:
    '''
    Takes the dictionary corresponding to RFC266 (https://github.com/lstein/stable-diffusion/issues/266)
    and returns a series of opt objects for each of the images described in the dictionary. Note that this
    returns a list, and not a single object. See metadata_from_png() for a more convenient function for
    files that contain a single image.
    '''
    results = []
    try:
        if 'grid' in metadata['sd-metadata']:
            images = metadata['sd-metadata']['images']
        else:
            images = [metadata['sd-metadata']['image']]
        for image in images:
            # repack the prompt and variations
            if 'prompt' in image:
                image['prompt']     = ','.join([':'.join([x['prompt'],   str(x['weight'])]) for x in image['prompt']])
            if 'variations' in image:
                image['variations'] = ','.join([':'.join([str(x['seed']),str(x['weight'])]) for x in image['variations']])
            # fix a bit of semantic drift here
            image['sampler_name']=image.pop('sampler')
            opt = Args()
            opt._cmd_switches = Namespace(**image)
            results.append(opt)
    except KeyError as e:
        import sys, traceback
        print('>> badly-formatted metadata',file=sys.stderr)
        print(traceback.format_exc(), file=sys.stderr)
    return results

# image can either be a file path on disk or a base64-encoded
# representation of the file's contents
def calculate_init_img_hash(image_string):
    prefix = 'data:image/png;base64,'
    hash   = None
    if image_string.startswith(prefix):
        imagebase64 = image_string[len(prefix):]
        imagedata   = base64.b64decode(imagebase64)
        with open('outputs/test.png','wb') as file:
            file.write(imagedata)
        sha = hashlib.sha256()
        sha.update(imagedata)
        hash = sha.hexdigest()
    else:
        hash = sha256(image_string)
    return hash

# Bah. This should be moved somewhere else...
def sha256(path):
    sha = hashlib.sha256()
    with open(path,'rb') as f:
        while True:
            data = f.read(65536)
            if not data:
                break
            sha.update(data)
    return sha.hexdigest()

def legacy_metadata_load(meta,pathname) -> Args:
    if 'Dream' in meta and len(meta['Dream']) > 0:
        dream_prompt = meta['Dream']
        opt = Args()
        opt.parse_cmd(dream_prompt)
        return opt
    else:               # if nothing else, we can get the seed
        match = re.search('\d+\.(\d+)',pathname)
        if match:
            seed = match.groups()[0]
            opt = Args()
            opt.seed = seed
            return opt
    return None
            <|MERGE_RESOLUTION|>--- conflicted
+++ resolved
@@ -89,12 +89,9 @@
 import re
 import copy
 import base64
-<<<<<<< HEAD
 import functools
 import ldm.dream.pngwriter
-=======
 import sys
->>>>>>> fb6a627a
 from ldm.dream.conditioning import split_weighted_subprompts
 
 SAMPLER_CHOICES = [
@@ -442,7 +439,6 @@
             help='Start in web server mode.',
         )
         web_server_group.add_argument(
-<<<<<<< HEAD
             '--web_develop',
             dest='web_develop',
             action='store_true',
@@ -458,12 +454,12 @@
             nargs="*",
             type=str,
             help="Additional allowed origins, comma-separated",
-=======
+        )
+        web_server_group.add_argument(
             '--api',
             dest='api',
             action='store_true',
             help='Start in api mode.',
->>>>>>> fb6a627a
         )
         web_server_group.add_argument(
             '--host',
@@ -786,11 +782,7 @@
         rfc_dict.pop('strength')
 
     if len(seeds)==0 and opt.seed:
-        seeds=[opt.seed]
-        
-    for seed in seeds:
-        rfc_dict['seed'] = seed
-        images.append(copy.copy(rfc_dict))
+        seeds=[seed]
 
     if opt.grid:
         images = []
