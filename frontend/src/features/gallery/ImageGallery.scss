@use '../../styles/Mixins/' as *;

.image-gallery-area-enter {
  transform: translateX(150%);
}

.image-gallery-area-enter-active {
  transform: translateX(0);
  transition: all 120ms ease-out;
}

.image-gallery-area-exit {
  transform: translateX(0);
}

.image-gallery-area-exit-active {
  transform: translateX(150%);
  transition: all 120ms ease-out;
}

.image-gallery-area {
  z-index: 10;
  &[data-pinned='false'] {
    position: fixed;
    height: 100vh;
    top: 0;
    right: 0;

    .image-gallery-popup {
      border-radius: 0;
      .image-gallery-container {
        max-height: calc($app-height + 5rem);
      }
    }
<<<<<<< HEAD
=======
  }

  .image-gallery-popup {
    background-color: var(--tab-color);
    padding: 1rem;
    display: flex;
    flex-direction: column;
    row-gap: 1rem;
    border-radius: 0.5rem;
    border-left-width: 0.3rem;

    border-color: var(--resizeable-handle-border-color);

    &[data-resize-alert='true'] {
      border-color: var(--status-bad-color);
    }

    .image-gallery-header {
      display: flex;
      justify-content: end;
      align-items: center;
      column-gap: 0.5rem;

      .image-gallery-icon-btn {
        background-color: var(--btn-load-more) !important;
        &:hover {
          background-color: var(--btn-load-more-hover) !important;
        }
      }

      .image-gallery-settings-popover {
        display: flex;
        flex-direction: column;
        row-gap: 0.5rem;

        div {
          display: flex;
          column-gap: 0.5rem;
          align-items: center;
          justify-content: space-between;
        }
      }

      h1 {
        font-weight: bold;
      }
    }

    .image-gallery-container {
      display: flex;
      flex-direction: column;
      max-height: $app-gallery-popover-height;
      overflow-y: scroll;
      @include HideScrollbar;

      .image-gallery-container-placeholder {
        display: flex;
        background-color: var(--background-color-secondary);
        border-radius: 0.5rem;
        place-items: center;
        padding: 2rem 0;

        p {
          color: var(--subtext-color-bright);
          font-family: Inter;
        }

        svg {
          width: 5rem;
          height: 5rem;
          color: var(--svg-color);
        }
      }

      .image-gallery-load-more-btn {
        background-color: var(--btn-load-more) !important;
        font-size: 0.85rem !important;
        padding: 0.5rem;
        margin-top: 1rem;

        &:disabled {
          &:hover {
            background-color: var(--btn-load-more) !important;
          }
        }

        &:hover {
          background-color: var(--btn-load-more-hover) !important;
        }
      }
    }
>>>>>>> 329cd8a3
  }

<<<<<<< HEAD
  .image-gallery-popup {
    background-color: var(--tab-color);
    padding: 1rem;
    display: flex;
    flex-direction: column;
    row-gap: 1rem;
    border-radius: 0.5rem;
    border-left-width: 0.3rem;

    border-color: var(--resizeable-handle-border-color);

    &[data-resize-alert='true'] {
      border-color: var(--status-bad-color);
    }

    .image-gallery-header {
      display: flex;
      justify-content: end;
      align-items: center;
      column-gap: 0.5rem;

      .image-gallery-icon-btn {
        background-color: var(--btn-load-more) !important;
        &:hover {
          background-color: var(--btn-load-more-hover) !important;
        }
      }

      .image-gallery-settings-popover {
        display: flex;
        flex-direction: column;
        row-gap: 0.5rem;

        div {
          display: flex;
          column-gap: 0.5rem;
          align-items: center;
          justify-content: space-between;
        }
      }

      h1 {
        font-weight: bold;
      }
    }

    .image-gallery-container {
      display: flex;
      flex-direction: column;
      max-height: $app-gallery-popover-height;
      overflow-y: scroll;
      @include HideScrollbar;

      .image-gallery-container-placeholder {
        display: flex;
        background-color: var(--background-color-secondary);
        border-radius: 0.5rem;
        place-items: center;
        padding: 2rem 0;

        p {
          color: var(--subtext-color-bright);
          font-family: Inter;
        }

        svg {
          width: 5rem;
          height: 5rem;
          color: var(--svg-color);
        }
      }

      .image-gallery-load-more-btn {
        background-color: var(--btn-load-more) !important;
        font-size: 0.85rem !important;
        padding: 0.5rem;
        margin-top: 1rem;

        &:disabled {
          &:hover {
            background-color: var(--btn-load-more) !important;
          }
        }

        &:hover {
          background-color: var(--btn-load-more-hover) !important;
        }
=======
.image-gallery-category-btn-group {
  width: 100% !important;
  column-gap: 0 !important;
  justify-content: stretch !important;

  button {
    flex-grow: 1;
    &[data-selected='true'] {
      background-color: var(--accent-color);
      &:hover {
        background-color: var(--accent-color-hover);
>>>>>>> 329cd8a3
      }
    }
  }
}

// from https://css-tricks.com/a-grid-of-logos-in-squares/
.image-gallery {
  display: grid;
  // grid-template-columns: repeat(auto-fill, minmax(80px, auto));
  grid-gap: 0.5rem;
  .hoverable-image {
    padding: 0.5rem;
    position: relative;
    &::before {
      // for apsect ratio
      content: '';
      display: block;
      padding-bottom: 100%;
    }
    .hoverable-image-image {
      position: absolute;
      max-width: 100%;

      // Alternate Version
      // top: 0;
      // bottom: 0;
      // right: 0;
      // left: 0;
      // margin: auto;

      top: 50%;
      left: 50%;
      transform: translate(-50%, -50%);
    }
  }
}<|MERGE_RESOLUTION|>--- conflicted
+++ resolved
@@ -32,8 +32,6 @@
         max-height: calc($app-height + 5rem);
       }
     }
-<<<<<<< HEAD
-=======
   }
 
   .image-gallery-popup {
@@ -125,98 +123,9 @@
         }
       }
     }
->>>>>>> 329cd8a3
   }
+}
 
-<<<<<<< HEAD
-  .image-gallery-popup {
-    background-color: var(--tab-color);
-    padding: 1rem;
-    display: flex;
-    flex-direction: column;
-    row-gap: 1rem;
-    border-radius: 0.5rem;
-    border-left-width: 0.3rem;
-
-    border-color: var(--resizeable-handle-border-color);
-
-    &[data-resize-alert='true'] {
-      border-color: var(--status-bad-color);
-    }
-
-    .image-gallery-header {
-      display: flex;
-      justify-content: end;
-      align-items: center;
-      column-gap: 0.5rem;
-
-      .image-gallery-icon-btn {
-        background-color: var(--btn-load-more) !important;
-        &:hover {
-          background-color: var(--btn-load-more-hover) !important;
-        }
-      }
-
-      .image-gallery-settings-popover {
-        display: flex;
-        flex-direction: column;
-        row-gap: 0.5rem;
-
-        div {
-          display: flex;
-          column-gap: 0.5rem;
-          align-items: center;
-          justify-content: space-between;
-        }
-      }
-
-      h1 {
-        font-weight: bold;
-      }
-    }
-
-    .image-gallery-container {
-      display: flex;
-      flex-direction: column;
-      max-height: $app-gallery-popover-height;
-      overflow-y: scroll;
-      @include HideScrollbar;
-
-      .image-gallery-container-placeholder {
-        display: flex;
-        background-color: var(--background-color-secondary);
-        border-radius: 0.5rem;
-        place-items: center;
-        padding: 2rem 0;
-
-        p {
-          color: var(--subtext-color-bright);
-          font-family: Inter;
-        }
-
-        svg {
-          width: 5rem;
-          height: 5rem;
-          color: var(--svg-color);
-        }
-      }
-
-      .image-gallery-load-more-btn {
-        background-color: var(--btn-load-more) !important;
-        font-size: 0.85rem !important;
-        padding: 0.5rem;
-        margin-top: 1rem;
-
-        &:disabled {
-          &:hover {
-            background-color: var(--btn-load-more) !important;
-          }
-        }
-
-        &:hover {
-          background-color: var(--btn-load-more-hover) !important;
-        }
-=======
 .image-gallery-category-btn-group {
   width: 100% !important;
   column-gap: 0 !important;
@@ -228,7 +137,6 @@
       background-color: var(--accent-color);
       &:hover {
         background-color: var(--accent-color-hover);
->>>>>>> 329cd8a3
       }
     }
   }
